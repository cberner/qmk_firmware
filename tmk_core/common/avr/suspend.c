#include <stdbool.h>
#include <avr/sleep.h>
#include <avr/wdt.h>
#include <avr/interrupt.h>
#include "matrix.h"
#include "action.h"
#include "suspend.h"
#include "timer.h"
#include "led.h"
#include "host.h"

#ifdef PROTOCOL_LUFA
#    include "lufa.h"
#endif
#ifdef PROTOCOL_VUSB
#    include "vusb.h"
#endif

#ifdef BACKLIGHT_ENABLE
#    include "backlight.h"
#endif

#ifdef AUDIO_ENABLE
#    include "audio.h"
#endif /* AUDIO_ENABLE */

#if defined(RGBLIGHT_SLEEP) && defined(RGBLIGHT_ENABLE)
#    include "rgblight.h"
#endif

/** \brief Suspend idle
 *
 * FIXME: needs doc
 */
void suspend_idle(uint8_t time) {
    cli();
    set_sleep_mode(SLEEP_MODE_IDLE);
    sleep_enable();
    sei();
    sleep_cpu();
    sleep_disable();
}

// TODO: This needs some cleanup

/** \brief Run keyboard level Power down
 *
 * FIXME: needs doc
 */
__attribute__((weak)) void suspend_power_down_user(void) {}
/** \brief Run keyboard level Power down
 *
 * FIXME: needs doc
 */
__attribute__((weak)) void suspend_power_down_kb(void) { suspend_power_down_user(); }

#if !defined(NO_SUSPEND_POWER_DOWN) && defined(WDT_vect)

// clang-format off
#define wdt_intr_enable(value) \
__asm__ __volatile__ ( \
    "in __tmp_reg__,__SREG__" "\n\t" \
    "cli" "\n\t" \
    "wdr" "\n\t" \
    "sts %0,%1" "\n\t" \
    "out __SREG__,__tmp_reg__" "\n\t" \
    "sts %0,%2" "\n\t" \
    : /* no outputs */ \
    : "M" (_SFR_MEM_ADDR(_WD_CONTROL_REG)), \
    "r" (_BV(_WD_CHANGE_BIT) | _BV(WDE)), \
    "r" ((uint8_t) ((value & 0x08 ? _WD_PS3_MASK : 0x00) | _BV(WDIE) | (value & 0x07))) \
    : "r0" \
)
// clang-format on

/** \brief Power down MCU with watchdog timer
 *
 * wdto: watchdog timer timeout defined in <avr/wdt.h>
 *          WDTO_15MS
 *          WDTO_30MS
 *          WDTO_60MS
 *          WDTO_120MS
 *          WDTO_250MS
 *          WDTO_500MS
 *          WDTO_1S
 *          WDTO_2S
 *          WDTO_4S
 *          WDTO_8S
 */
static uint8_t wdt_timeout = 0;

/** \brief Power down
 *
 * FIXME: needs doc
 */
static void power_down(uint8_t wdto) {
    wdt_timeout = wdto;

    // Watchdog Interrupt Mode
    wdt_intr_enable(wdto);

<<<<<<< HEAD
#    ifdef BACKLIGHT_ENABLE
    backlight_set(0);
#    endif

    // Turn off LED indicators
    uint8_t leds_off = 0;
#    if defined(BACKLIGHT_CAPS_LOCK) && defined(BACKLIGHT_ENABLE)
    if (is_backlight_enabled()) {
        // Don't try to turn off Caps Lock indicator as it is backlight and backlight is already off
        leds_off |= (1 << USB_LED_CAPS_LOCK);
    }
#    endif
    led_set(leds_off);

#    ifdef AUDIO_ENABLE
    stop_all_notes();
#    endif /* AUDIO_ENABLE */
#    if defined(RGBLIGHT_SLEEP) && defined(RGBLIGHT_ENABLE)
    rgblight_suspend();
#    endif

=======
>>>>>>> 39694d5e
    // TODO: more power saving
    // See PicoPower application note
    // - I/O port input with pullup
    // - prescale clock
    // - BOD disable
    // - Power Reduction Register PRR
    set_sleep_mode(SLEEP_MODE_PWR_DOWN);
    sleep_enable();
    sei();
    sleep_cpu();
    sleep_disable();

    // Disable watchdog after sleep
    wdt_disable();
}
#endif

/** \brief Suspend power down
 *
 * FIXME: needs doc
 */
void suspend_power_down(void) {
#ifdef PROTOCOL_LUFA
    if (USB_DeviceState == DEVICE_STATE_Configured) return;
#endif
#ifdef PROTOCOL_VUSB
    if (!vusb_suspended) return;
#endif

    suspend_power_down_kb();

#ifndef NO_SUSPEND_POWER_DOWN
    // Turn off backlight
#    ifdef BACKLIGHT_ENABLE
    backlight_set(0);
#    endif

    // Turn off LED indicators
    uint8_t leds_off = 0;
#    if defined(BACKLIGHT_CAPS_LOCK) && defined(BACKLIGHT_ENABLE)
    if (is_backlight_enabled()) {
        // Don't try to turn off Caps Lock indicator as it is backlight and backlight is already off
        leds_off |= (1 << USB_LED_CAPS_LOCK);
    }
#    endif
    led_set(leds_off);

    // Turn off audio
#    ifdef AUDIO_ENABLE
    // This sometimes disables the start-up noise, so it's been disabled
    // stop_all_notes();
#    endif

    // Turn off underglow
#    if defined(RGBLIGHT_SLEEP) && defined(RGBLIGHT_ENABLE)
    rgblight_suspend();
#    endif

    // Enter sleep state if possible (ie, the MCU has a watchdog timeout interrupt)
#    if defined(WDT_vect)
    power_down(WDTO_15MS);
#    endif
#endif
}

__attribute__((weak)) void matrix_power_up(void) {}
__attribute__((weak)) void matrix_power_down(void) {}
bool                       suspend_wakeup_condition(void) {
    matrix_power_up();
    matrix_scan();
    matrix_power_down();
    for (uint8_t r = 0; r < MATRIX_ROWS; r++) {
        if (matrix_get_row(r)) return true;
    }
    return false;
}

/** \brief run user level code immediately after wakeup
 *
 * FIXME: needs doc
 */
__attribute__((weak)) void suspend_wakeup_init_user(void) {}

/** \brief run keyboard level code immediately after wakeup
 *
 * FIXME: needs doc
 */
__attribute__((weak)) void suspend_wakeup_init_kb(void) { suspend_wakeup_init_user(); }

/** \brief run immediately after wakeup
 *
 * FIXME: needs doc
 */
void suspend_wakeup_init(void) {
    // clear keyboard state
    clear_keyboard();

    // Turn on backlight
#ifdef BACKLIGHT_ENABLE
    backlight_init();
#endif

    // Restore LED indicators
    led_set(host_keyboard_leds());

    // Wake up underglow
#if defined(RGBLIGHT_SLEEP) && defined(RGBLIGHT_ENABLE)
    rgblight_wakeup();
#endif

    suspend_wakeup_init_kb();
}

#if !defined(NO_SUSPEND_POWER_DOWN) && defined(WDT_vect)
/* watchdog timeout */
ISR(WDT_vect) {
    // compensate timer for sleep
    switch (wdt_timeout) {
        case WDTO_15MS:
            timer_count += 15 + 2;  // WDTO_15MS + 2(from observation)
            break;
        default:;
    }
}
#endif<|MERGE_RESOLUTION|>--- conflicted
+++ resolved
@@ -99,30 +99,6 @@
     // Watchdog Interrupt Mode
     wdt_intr_enable(wdto);
 
-<<<<<<< HEAD
-#    ifdef BACKLIGHT_ENABLE
-    backlight_set(0);
-#    endif
-
-    // Turn off LED indicators
-    uint8_t leds_off = 0;
-#    if defined(BACKLIGHT_CAPS_LOCK) && defined(BACKLIGHT_ENABLE)
-    if (is_backlight_enabled()) {
-        // Don't try to turn off Caps Lock indicator as it is backlight and backlight is already off
-        leds_off |= (1 << USB_LED_CAPS_LOCK);
-    }
-#    endif
-    led_set(leds_off);
-
-#    ifdef AUDIO_ENABLE
-    stop_all_notes();
-#    endif /* AUDIO_ENABLE */
-#    if defined(RGBLIGHT_SLEEP) && defined(RGBLIGHT_ENABLE)
-    rgblight_suspend();
-#    endif
-
-=======
->>>>>>> 39694d5e
     // TODO: more power saving
     // See PicoPower application note
     // - I/O port input with pullup
@@ -172,8 +148,7 @@
 
     // Turn off audio
 #    ifdef AUDIO_ENABLE
-    // This sometimes disables the start-up noise, so it's been disabled
-    // stop_all_notes();
+    stop_all_notes();
 #    endif
 
     // Turn off underglow
