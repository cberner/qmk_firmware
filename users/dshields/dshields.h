#pragma once

// one-shot layer keys
#define OSL_RSE OSL(RSE)
#define OSL_LWR OSL(LWR)
#define OSL_FUN OSL(FUN)

// one-shot modifier keys
#define OSMLCTL OSM(MOD_LCTL)
#define OSMRCTL OSM(MOD_RCTL)
#define OSMLALT OSM(MOD_LALT)
#define OSMRALT OSM(MOD_RALT)
#define OSMLSFT OSM(MOD_LSFT)
#define OSMRSFT OSM(MOD_RSFT)

// mod-tap keys
#define MT_SPC  SFT_T(KC_SPC)
#define MT_BSPC SFT_T(KC_BSPC)
#define MT_ESC  LGUI_T(KC_ESC)
#define MT_A    LGUI_T(KC_A)
#define MT_S    LALT_T(KC_S)
#define MT_D    LSFT_T(KC_D)
#define MT_F    LCTL_T(KC_F)
#define MT_J    RCTL_T(KC_J)
#define MT_K    RSFT_T(KC_K)
#define MT_L    RALT_T(KC_L)
#define MT_SCLN RGUI_T(KC_SCLN)

// layer-tap keys
#if defined KEYBOARD_planck_light \
    || defined KEYBOARD_planck_rev3 \
    || defined KEYBOARD_planck_rev6 \
    || defined KEYBOARD_keyboardio_atreus
    #define LT_G    LT(LWR, KC_G)
    #define LT_H    LT(RSE, KC_H)
#elif defined KEYBOARD_keyboardio_model01
    #define LT_G    LT(FUN, KC_G)
    #define LT_H    LT(FUN, KC_H)
#else
    #define LT_G    KC_G
    #define LT_H    KC_H
#endif

// LED/RGB controls
#if defined KEYBOARD_planck_light
    #define LGT_TOG RGB_TOG
    #define LGT_MOD RGB_MOD
    #define LGT_BRT _______
    #define LGT_INC RGB_HUI
    #define LGT_DEC RGB_HUD
#elif defined KEYBOARD_planck_rev3
    #define LGT_TOG BL_TOGG
    #define LGT_MOD BL_STEP
    #define LGT_BRT BL_BRTG
<<<<<<< HEAD
    #define LGT_INC BL_UP
    #define LGT_DEC BL_DOWN
#endif
#ifdef KEYBOARD_planck_rev6
=======
    #define LGT_INC BL_INC
    #define LGT_DEC BL_DEC
#else
>>>>>>> 6f8bbb16
    #define LGT_TOG _______
    #define LGT_MOD _______
    #define LGT_BRT _______
    #define LGT_INC _______
    #define LGT_DEC _______
#endif

enum layers   { DEF, LWR, RSE, FUN };<|MERGE_RESOLUTION|>--- conflicted
+++ resolved
@@ -52,16 +52,9 @@
     #define LGT_TOG BL_TOGG
     #define LGT_MOD BL_STEP
     #define LGT_BRT BL_BRTG
-<<<<<<< HEAD
-    #define LGT_INC BL_UP
-    #define LGT_DEC BL_DOWN
-#endif
-#ifdef KEYBOARD_planck_rev6
-=======
     #define LGT_INC BL_INC
     #define LGT_DEC BL_DEC
 #else
->>>>>>> 6f8bbb16
     #define LGT_TOG _______
     #define LGT_MOD _______
     #define LGT_BRT _______
