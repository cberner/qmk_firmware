/*
Copyright 2012 Jun Wako <wakojun@gmail.com>

This program is free software: you can redistribute it and/or modify
it under the terms of the GNU General Public License as published by
the Free Software Foundation, either version 2 of the License, or
(at your option) any later version.

This program is distributed in the hope that it will be useful,
but WITHOUT ANY WARRANTY; without even the implied warranty of
MERCHANTABILITY or FITNESS FOR A PARTICULAR PURPOSE.  See the
GNU General Public License for more details.

You should have received a copy of the GNU General Public License
along with this program.  If not, see <http://www.gnu.org/licenses/>.
*/

#ifndef CONFIG_H
#define CONFIG_H

#include "config_common.h"

/* USB Device descriptor parameter */
#define VENDOR_ID       0xFEED
#define PRODUCT_ID      0x3060
#define DEVICE_VER      0x0001
#define MANUFACTURER    Wootpatoot
#define PRODUCT         Lets Split
#define DESCRIPTION     A split keyboard for the cheap makers

/* COL2ROW or ROW2COL */
#define DIODE_DIRECTION COL2ROW

/* define if matrix has ghost */
//#define MATRIX_HAS_GHOST

/* number of backlight levels */
// #define BACKLIGHT_LEVELS 3

/* Set 0 if debouncing isn't needed */
#define DEBOUNCING_DELAY 5

/* Mechanical locking support. Use KC_LCAP, KC_LNUM or KC_LSCR instead in keymap */
#define LOCKING_SUPPORT_ENABLE
/* Locking resynchronize hack */
#define LOCKING_RESYNC_ENABLE

/* key combination for command */
#define IS_COMMAND() ( \
    keyboard_report->mods == (MOD_BIT(KC_LSHIFT) | MOD_BIT(KC_RSHIFT)) \
)
<<<<<<< HEAD

/* ws2812 RGB LED */
#define RGB_DI_PIN D4
#define RGBLIGHT_ANIMATIONS
#define RGBLED_NUM 8     // Number of LEDs
#define RGBLIGHT_HUE_STEP 10
#define RGBLIGHT_SAT_STEP 17
#define RGBLIGHT_VAL_STEP 17

/*
 * Feature disable options
 *  These options are also useful to firmware size reduction.
 */

=======
>>>>>>> 3b990c08
/* disable debug print */
//#define NO_DEBUG

/* disable print */
//#define NO_PRINT

/* disable action features */
//#define NO_ACTION_LAYER
//#define NO_ACTION_TAPPING
//#define NO_ACTION_ONESHOT
//#define NO_ACTION_MACRO
//#define NO_ACTION_FUNCTION

#ifdef SUBPROJECT_rev1
    #include "rev1/config.h"
#endif
#ifdef SUBPROJECT_rev2
    #include "rev2/config.h"
#endif
#endif<|MERGE_RESOLUTION|>--- conflicted
+++ resolved
@@ -49,23 +49,7 @@
 #define IS_COMMAND() ( \
     keyboard_report->mods == (MOD_BIT(KC_LSHIFT) | MOD_BIT(KC_RSHIFT)) \
 )
-<<<<<<< HEAD
 
-/* ws2812 RGB LED */
-#define RGB_DI_PIN D4
-#define RGBLIGHT_ANIMATIONS
-#define RGBLED_NUM 8     // Number of LEDs
-#define RGBLIGHT_HUE_STEP 10
-#define RGBLIGHT_SAT_STEP 17
-#define RGBLIGHT_VAL_STEP 17
-
-/*
- * Feature disable options
- *  These options are also useful to firmware size reduction.
- */
-
-=======
->>>>>>> 3b990c08
 /* disable debug print */
 //#define NO_DEBUG
 
