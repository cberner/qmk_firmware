--- conflicted
+++ resolved
@@ -1,10 +1,6 @@
 BOOTMAGIC_ENABLE = yes      # Enable Bootmagic Lite
-<<<<<<< HEAD
-CONSOLE_ENABLE = yes
-=======
 MOUSEKEY_ENABLE = no
 CONSOLE_ENABLE = no
->>>>>>> 8df90c63
 TAP_DANCE_ENABLE = yes
 DYNAMIC_MACRO_ENABLE = yes
 
