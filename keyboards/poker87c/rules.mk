--- conflicted
+++ resolved
@@ -7,13 +7,8 @@
 # Build Options
 #   change yes to no to disable
 #
-<<<<<<< HEAD
 BOOTMAGIC_ENABLE = lite     # Enable Bootmagic Lite
-MOUSEKEY_ENABLE = no       # Mouse keys
-=======
-BOOTMAGIC_ENABLE = full     # Virtual DIP switch configuration
 MOUSEKEY_ENABLE = no        # Mouse keys
->>>>>>> 02ac0f89
 EXTRAKEY_ENABLE = yes       # Audio control and System control
 CONSOLE_ENABLE = no         # Console for debug
 COMMAND_ENABLE = no         # Commands for debug and configuration
