{
<<<<<<< HEAD
    "keyboard_name": "sprh",
    "maintainer": "eye oh designs",
    "height": 5,
    "url": "",
    "width": 17.25,
=======
    "keyboard_name": "sprh", 
    "url": "", 
    "maintainer": "eye oh designs", 
>>>>>>> 4791cfae
    "layouts": {
        "LAYOUT_default": {
            "layout": [
                { "label": "Encd", "x": 0.5, "y": 0 },
                { "label": "Esc", "x": 1.5, "y": 0 },
                { "label": "1", "x": 2.5, "y": 0 },
                { "label": "2", "x": 3.5, "y": 0 },
                { "label": "3", "x": 4.5, "y": 0 },
                { "label": "4", "x": 5.5, "y": 0 },
                { "label": "5", "x": 6.5, "y": 0 },
                { "label": "6", "x": 7.5, "y": 0 },
                { "label": "7", "x": 8.5, "y": 0 },
                { "label": "8", "x": 9.5, "y": 0 },
                { "label": "9", "x": 10.5, "y": 0 },
                { "label": "0", "x": 11.5, "y": 0 },
                { "label": "_", "x": 12.5, "y": 0 },
                { "label": "+", "x": 13.5, "y": 0 },
                { "label": "Backspace", "w": 2, "x": 14.5, "y": 0 },
                { "label": "Tab", "w": 1.5, "x": 1, "y": 1 },
                { "label": "Q", "x": 2.5, "y": 1 },
                { "label": "W", "x": 3.5, "y": 1 },
                { "label": "E", "x": 4.5, "y": 1 },
                { "label": "R", "x": 5.5, "y": 1 },
                { "label": "T", "x": 6.5, "y": 1 },
                { "label": "Y", "x": 7.5, "y": 1 },
                { "label": "U", "x": 8.5, "y": 1 },
                { "label": "I", "x": 9.5, "y": 1 },
                { "label": "O", "x": 10.5, "y": 1 },
                { "label": "P", "x": 11.5, "y": 1 },
                { "label": "[", "x": 12.5, "y": 1 },
                { "label": "]", "x": 13.5, "y": 1 },
                { "label": "\\", "w": 1.5, "x": 14.5, "y": 1 },
                { "label": "Caps Lock", "w": 1.75, "x": 0.75, "y": 2 },
                { "label": "A", "x": 2.5, "y": 2 },
                { "label": "S", "x": 3.5, "y": 2 },
                { "label": "D", "x": 4.5, "y": 2 },
                { "label": "F", "x": 5.5, "y": 2 },
                { "label": "G", "x": 6.5, "y": 2 },
                { "label": "H", "x": 7.5, "y": 2 },
                { "label": "J", "x": 8.5, "y": 2 },
                { "label": "K", "x": 9.5, "y": 2 },
                { "label": "L", "x": 10.5, "y": 2 },
                { "label": ";", "x": 11.5, "y": 2 },
                { "label": "'", "x": 12.5, "y": 2 },
                { "label": "Enter", "w": 2.25, "x": 13.5, "y": 2 },
                { "label": "Shift", "w": 2.25, "x": 0.25, "y": 3 },
                { "label": "Z", "x": 2.5, "y": 3 },
                { "label": "X", "x": 3.5, "y": 3 },
                { "label": "C", "x": 4.5, "y": 3 },
                { "label": "V", "x": 5.5, "y": 3 },
                { "label": "B", "x": 6.5, "y": 3 },
                { "label": "N", "x": 7.5, "y": 3 },
                { "label": "M", "x": 8.5, "y": 3 },
                { "label": ",", "x": 9.5, "y": 3 },
                { "label": ".", "x": 10.5, "y": 3 },
                { "label": "/", "x": 11.5, "y": 3 },
                { "label": "Shift", "w": 2.75, "x": 12.5, "y": 3 },
                { "label": "\u2191", "x": 15.25, "y": 3 },
                { "label": "Super", "w": 1.25, "x": 0, "y": 4 },
                { "label": "Ctrl", "w": 1.25, "x": 1.25, "y": 4 },
                { "label": "Alt", "w": 1.25, "x": 3.37, "y": 4 },
                { "w": 6.25, "x": 4.62, "y": 4 },
                { "label": "Alt", "w": 1.25, "x": 10.87, "y": 4 },
                { "label": "Function", "w": 1.25, "x": 12.12, "y": 4 },
                { "label": "\u2190", "x": 14.25, "y": 4 },
                { "label": "\u2193", "x": 15.25, "y": 4 },
                { "label": "\u2192", "x": 16.25, "y": 4 }
            ]
        },
        "LAYOUT_split": {
            "layout": [
                { "label": "Encd", "x": 0.5, "y": 0 },
                { "label": "Esc", "x": 1.5, "y": 0 },
                { "label": "1", "x": 2.5, "y": 0 },
                { "label": "2", "x": 3.5, "y": 0 },
                { "label": "3", "x": 4.5, "y": 0 },
                { "label": "4", "x": 5.5, "y": 0 },
                { "label": "5", "x": 6.5, "y": 0 },
                { "label": "6", "x": 7.5, "y": 0 },
                { "label": "7", "x": 8.5, "y": 0 },
                { "label": "8", "x": 9.5, "y": 0 },
                { "label": "9", "x": 10.5, "y": 0 },
                { "label": "0", "x": 11.5, "y": 0 },
                { "label": "_", "x": 12.5, "y": 0 },
                { "label": "+", "x": 13.5, "y": 0 },
                { "label": "\u2190", "x": 14.5, "y": 0 },
                { "label": "Del", "x": 15.5, "y": 0 },
                { "label": "Tab", "w": 1.5, "x": 1, "y": 1 },
                { "label": "Q", "x": 2.5, "y": 1 },
                { "label": "W", "x": 3.5, "y": 1 },
                { "label": "E", "x": 4.5, "y": 1 },
                { "label": "R", "x": 5.5, "y": 1 },
                { "label": "T", "x": 6.5, "y": 1 },
                { "label": "Y", "x": 7.5, "y": 1 },
                { "label": "U", "x": 8.5, "y": 1 },
                { "label": "I", "x": 9.5, "y": 1 },
                { "label": "O", "x": 10.5, "y": 1 },
                { "label": "P", "x": 11.5, "y": 1 },
                { "label": "[", "x": 12.5, "y": 1 },
                { "label": "]", "x": 13.5, "y": 1 },
                { "label": "\\", "w": 1.5, "x": 14.5, "y": 1 },
                { "label": "Caps Lock", "w": 1.75, "x": 0.75, "y": 2 },
                { "label": "A", "x": 2.5, "y": 2 },
                { "label": "S", "x": 3.5, "y": 2 },
                { "label": "D", "x": 4.5, "y": 2 },
                { "label": "F", "x": 5.5, "y": 2 },
                { "label": "G", "x": 6.5, "y": 2 },
                { "label": "H", "x": 7.5, "y": 2 },
                { "label": "J", "x": 8.5, "y": 2 },
                { "label": "K", "x": 9.5, "y": 2 },
                { "label": "L", "x": 10.5, "y": 2 },
                { "label": ";", "x": 11.5, "y": 2 },
                { "label": "'", "x": 12.5, "y": 2 },
                { "label": "Enter", "w": 2.25, "x": 13.5, "y": 2 },
                { "label": "CapsLock", "x": 0.25, "y": 3 },
                { "label": "Shift", "w": 1.25, "x": 1.25, "y": 3 },
                { "label": "Z", "x": 2.5, "y": 3 },
                { "label": "X", "x": 3.5, "y": 3 },
                { "label": "C", "x": 4.5, "y": 3 },
                { "label": "V", "x": 5.5, "y": 3 },
                { "label": "B", "x": 6.5, "y": 3 },
                { "label": "N", "x": 7.5, "y": 3 },
                { "label": "M", "x": 8.5, "y": 3 },
                { "label": ",", "x": 9.5, "y": 3 },
                { "label": ".", "x": 10.5, "y": 3 },
                { "label": "/", "x": 11.5, "y": 3 },
                { "label": "Shift", "w": 1.75, "x": 12.5, "y": 3 },
                { "label": "Fn", "x": 14.25, "y": 3 },
                { "label": "\u2191", "x": 15.25, "y": 3 },
                { "label": "Super", "w": 1.25, "x": 0, "y": 4 },
                { "label": "Ctrl", "w": 1.25, "x": 1.25, "y": 4 },
                { "label": "Alt", "w": 1.25, "x": 3.37, "y": 4 },
                { "w": 2.75, "x": 4.62, "y": 4 },
                { "w": 2.25, "x": 7.37, "y": 4 },
                { "w": 1.25, "x": 9.62, "y": 4 },
                { "label": "Alt", "w": 1.25, "x": 10.87, "y": 4 },
                { "label": "Function", "w": 1.25, "x": 12.12, "y": 4 },
                { "label": "\u2190", "x": 14.25, "y": 4 },
                { "label": "\u2193", "x": 15.25, "y": 4 },
                { "label": "\u2192", "x": 16.25, "y": 4 }
            ]
        }
    }
}<|MERGE_RESOLUTION|>--- conflicted
+++ resolved
@@ -1,15 +1,7 @@
 {
-<<<<<<< HEAD
     "keyboard_name": "sprh",
     "maintainer": "eye oh designs",
-    "height": 5,
     "url": "",
-    "width": 17.25,
-=======
-    "keyboard_name": "sprh", 
-    "url": "", 
-    "maintainer": "eye oh designs", 
->>>>>>> 4791cfae
     "layouts": {
         "LAYOUT_default": {
             "layout": [
