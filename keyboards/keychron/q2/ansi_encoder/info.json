--- conflicted
+++ resolved
@@ -8,11 +8,7 @@
         "pid": "0x0111",
         "device_version": "1.0.0"
     },
-<<<<<<< HEAD
-    "processor": "STM32L433",
-=======
     "processor": "STM32L432",
->>>>>>> bccf2cba
     "bootloader": "stm32-dfu",
     "layouts": {
         "LAYOUT_ansi_67": {
