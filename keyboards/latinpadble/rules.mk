# MCU name
MCU = atmega32u4

# Processor frequency
F_CPU = 8000000

# Bootloader selection
BOOTLOADER = caterina


# Build Options
#   change yes to no to disable
#
BOOTMAGIC_ENABLE = no       # Virtual DIP switch configuration
MOUSEKEY_ENABLE = yes       # Mouse keys
EXTRAKEY_ENABLE = yes       # Audio control and System control
CONSOLE_ENABLE = no         # Console for debug
COMMAND_ENABLE = no         # Commands for debug and configuration
# Do not enable SLEEP_LED_ENABLE. it uses the same timer as BACKLIGHT_ENABLE
SLEEP_LED_ENABLE = no       # Breathing sleep LED during USB suspend
# if this doesn't work, see here: https://github.com/tmk/tmk_keyboard/wiki/FAQ#nkro-doesnt-work
NKRO_ENABLE = no            # USB Nkey Rollover
BACKLIGHT_ENABLE = no       # Enable keyboard backlight functionality
RGBLIGHT_ENABLE = yes       # Enable keyboard RGB underglow
BLUETOOTH_ENABLE = no       # Enable Bluetooth
AUDIO_ENABLE = no           # Audio output

BLUETOOTH = AdafruitBLE
<<<<<<< HEAD
RGBLIGHT_ENABLE = yes
=======
>>>>>>> 4c1c112a
OLED_DRIVER_ENABLE = yes
ENCODER_ENABLE = yes<|MERGE_RESOLUTION|>--- conflicted
+++ resolved
@@ -6,7 +6,6 @@
 
 # Bootloader selection
 BOOTLOADER = caterina
-
 
 # Build Options
 #   change yes to no to disable
@@ -26,9 +25,5 @@
 AUDIO_ENABLE = no           # Audio output
 
 BLUETOOTH = AdafruitBLE
-<<<<<<< HEAD
-RGBLIGHT_ENABLE = yes
-=======
->>>>>>> 4c1c112a
 OLED_DRIVER_ENABLE = yes
 ENCODER_ENABLE = yes