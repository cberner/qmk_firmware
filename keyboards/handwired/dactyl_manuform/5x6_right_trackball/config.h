/*
Copyright 2012 Jun Wako <wakojun@gmail.com>
Copyright 2015 Jack Humbert

This program is free software: you can redistribute it and/or modify
it under the terms of the GNU General Public License as published by
the Free Software Foundation, either version 2 of the License, or
(at your option) any later version.

This program is distributed in the hope that it will be useful,
but WITHOUT ANY WARRANTY; without even the implied warranty of
MERCHANTABILITY or FITNESS FOR A PARTICULAR PURPOSE.  See the
GNU General Public License for more details.

You should have received a copy of the GNU General Public License
along with this program.  If not, see <http://www.gnu.org/licenses/>.
*/

#pragma once

#include "config_common.h"

#define PRODUCT_ID      0x3536
#define DEVICE_VER      0x0001
#define PRODUCT         Tractyl-Manuform (5x6 with right side Trackball)

/* key matrix size */
// Rows are doubled-up
#define MATRIX_ROWS 12
#define MATRIX_COLS 6

// wiring of each half
#define MATRIX_COL_PINS { C0, C1, C2, C3, C4, C5 }
#define MATRIX_ROW_PINS { F7, F6, F5, F4, F3, F2 }

#define DIODE_DIRECTION COL2ROW

// WS2812 RGB LED strip input and number of LEDs
#define RGB_DI_PIN D3
#define RGBLED_NUM 8
#define RGBLIGHT_SPLIT
#define RGBLED_SPLIT { 0 , 8 }
#define RGBLIGHT_SLEEP
#define RGBW
#define RGBLIGHT_LIMIT_VAL 150
/* define if matrix has ghost */
//#define MATRIX_HAS_GHOST

/* number of backlight levels */
// #define BACKLIGHT_LEVELS 3

#define DEBUG_LED_PIN D6

#define USB_POLLING_INTERVAL_MS 1

#define ROTATIONAL_TRANSFORM_ANGLE -25

/* Bootmagic Lite key configuration */
#define BOOTMAGIC_LITE_ROW 0
#define BOOTMAGIC_LITE_COLUMN 0
#define BOOTMAGIC_LITE_ROW_RIGHT 6
#define BOOTMAGIC_LITE_COLUMN_RIGHT 5

<<<<<<< HEAD
#define AUDIO_PIN C6
=======
#define C6_AUDIO
#define B7_AUDIO
>>>>>>> 0b69e4df

#define DYNAMIC_KEYMAP_EEPROM_MAX_ADDR 4095
#define DYNAMIC_KEYMAP_LAYER_COUNT 16

/* serial.c configuration for split keyboard */
#undef SOFT_SERIAL_PIN
#define SOFT_SERIAL_PIN D2<|MERGE_RESOLUTION|>--- conflicted
+++ resolved
@@ -61,12 +61,8 @@
 #define BOOTMAGIC_LITE_ROW_RIGHT 6
 #define BOOTMAGIC_LITE_COLUMN_RIGHT 5
 
-<<<<<<< HEAD
 #define AUDIO_PIN C6
-=======
-#define C6_AUDIO
-#define B7_AUDIO
->>>>>>> 0b69e4df
+#define AUDIO_PIN_ALT B7
 
 #define DYNAMIC_KEYMAP_EEPROM_MAX_ADDR 4095
 #define DYNAMIC_KEYMAP_LAYER_COUNT 16
